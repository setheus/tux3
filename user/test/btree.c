--- conflicted
+++ resolved
@@ -23,8 +23,6 @@
 #ifndef trace
 #define trace trace_off
 #endif
-
-typedef struct dleaf leaf_t; // these need to be generic
 
 static millisecond_t gettime(void)
 {
@@ -53,26 +51,32 @@
 {
 }
 
-static struct buffer *new_leaf(struct btree *btree)
-{
-	struct buffer *buffer = getblk(btree->sb->devmap, (btree->ops->balloc)(btree->sb));
+static struct buffer *new_block(struct btree *btree)
+{
+	block_t block = (btree->ops->balloc)(btree->sb);
+	if (block == -1)
+		return NULL;
+	struct buffer *buffer = getblk(btree->sb->devmap, block);
 	if (!buffer)
 		return NULL;
 	memset(buffer->data, 0, bufsize(buffer));
-	(btree->ops->leaf_init)(btree, buffer->data);
 	set_buffer_dirty(buffer);
 	return buffer;
 }
 
+static struct buffer *new_leaf(struct btree *btree)
+{
+	struct buffer *buffer = new_block(btree);
+	if (buffer)
+		(btree->ops->leaf_init)(btree, buffer->data);
+	return buffer;
+}
+
 static struct buffer *new_node(struct btree *btree)
 {
-	struct buffer *buffer = getblk(btree->sb->devmap, (btree->ops->balloc)(btree->sb));
-	if (!buffer)
-		return buffer;
-	memset(buffer->data, 0, bufsize(buffer));
-	struct bnode *node = buffer->data;
-	node->count = 0;
-	set_buffer_dirty(buffer);
+	struct buffer *buffer = new_block(btree);
+	if (buffer)
+		((struct bnode *)buffer->data)->count = 0;
 	return buffer;
 }
 
@@ -249,41 +253,40 @@
 	node->count += node2->count;
 }
 
-typedef u32 tag_t;
-
-struct delete_info { tag_t victim, newtag; block_t blocks; block_t resume; int create; };
-
-int delete_from_leaf(SB, leaf_t *leaf, struct delete_info *info, int *freed)
-{
-	return 0; // write me!!!
-}
-
-int delete_tree_partial(BTREE, struct delete_info *info, millisecond_t deadline, int maxblocks)
-{
-	int levels = btree->root.depth, level = levels - 1, suspend = 0, freed = 0;
+struct delete_info { tuxkey_t key; block_t blocks, freed; block_t resume; int create; };
+
+int delete_from_leaf(BTREE, vleaf *leaf, struct delete_info *info)
+{
+	(btree->ops->leaf_chop)(btree, info->key, leaf);
+	return 0;
+}
+
+int tree_chop(BTREE, struct delete_info *info, millisecond_t deadline)
+{
+	int levels = btree->root.depth, level = levels - 1, suspend = 0;
 	struct path path[levels + 1], prev[levels + 1];
 	struct buffer *leafbuf, *leafprev = NULL;
 	struct btree_ops *ops = btree->ops;
 	struct sb *sb = btree->sb;
-	memset(path, 0, sizeof(path));
+	memset(prev, 0, sizeof(path));
 
 	probe(btree, info->resume, path);
 	leafbuf = path[levels].buffer;
 
 	/* leaf walk */
 	while (1) {
-		if (delete_from_leaf(sb, leafbuf->data, info, &freed))
+		if (delete_from_leaf(btree, leafbuf->data, info))
 			set_buffer_dirty(leafbuf);
 
 		/* try to merge this leaf with prev */
 		if (leafprev) {
-			leaf_t *this = leafbuf->data;
-			leaf_t *that = leafprev->data;
-			trace_off(warn("check leaf %p against %p", leafbuf, leafprev););
-			trace_off(warn("need = %i, free = %i", (ops->leaf_need)(btree, this), leaf_free(sb, that)););
+			struct vleaf *this = leafbuf->data;
+			struct vleaf *that = leafprev->data;
+			trace_off("check leaf %p against %p", leafbuf, leafprev);
+			trace_off("need = %i, free = %i", (ops->leaf_need)(btree, this), leaf_free(sb, that));
 			/* try to merge leaf with prev */
 			if ((ops->leaf_need)(btree, this) <= (ops->leaf_free)(btree, that)) {
-				trace_off(warn(">>> can merge leaf %p into leaf %p", leafbuf, leafprev););
+				trace(">>> can merge leaf %p into leaf %p", leafbuf, leafprev);
 				(ops->leaf_merge)(btree, that, this);
 				remove_index(path, level);
 				set_buffer_dirty(leafprev);
@@ -297,10 +300,10 @@
 keep_prev_leaf:
 
 		//nanosleep(&(struct timespec){ 0, 50 * 1000000 }, NULL);
-		//printf("time remaining: %Li\n", deadline - gettime());
-		if (deadline != -1 && gettime() > deadline)
+		//printf("time remaining: %Lx\n", deadline - gettime());
+		if (deadline && gettime() > deadline)
 			suspend = -1;
-		if (info->blocks != -1 && freed >= info->blocks)
+		if (info->blocks && info->freed >= info->blocks)
 			suspend = -1;
 
 		/* pop and try to merge finished nodes */
@@ -310,11 +313,11 @@
 				assert(level); /* node has no prev */
 				struct bnode *this = path_node(path, level);
 				struct bnode *that = path_node(prev, level);
-				trace_off(warn("check node %p against %p", this, that););
-				trace_off(warn("this count = %i prev count = %i", this->count, that->count););
+				trace_off("check node %p against %p", this, that);
+				trace_off("this count = %i prev count = %i", this->count, that->count);
 				/* try to merge with node to left */
 				if (this->count <= sb->entries_per_node - that->count) {
-					trace(warn(">>> can merge node %p into node %p", this, that););
+					trace(">>> can merge node %p into node %p", this, that);
 					merge_nodes(that, this);
 					remove_index(path, level - 1);
 					set_buffer_dirty(prev[level].buffer);
@@ -334,7 +337,7 @@
 			}
 			if (!level) { /* remove levels if possible */
 				while (levels > 1 && path_node(prev, 0)->count == 1) {
-					trace_off(warn("drop btree level"););
+					trace("drop btree level");
 					btree->root.block = prev[1].buffer->index;
 					brelse_free(sb, prev[0].buffer);
 					//dirty_buffer_count_check(sb);
@@ -349,9 +352,8 @@
 				//save_sb(sb);
 				return suspend;
 			}
-
 			level--;
-			trace_off(printf("pop to level %i, %i of %i nodes\n", level, path[level].next - path_node(path, level)->entries, path_node(path, level)->count););
+			trace_off(printf("pop to level %i, block %Lx, %i of %i nodes\n", level, path[level].buffer->index, path[level].next - path_node(path, level)->entries, path_node(path, level)->count););
 		}
 
 		/* push back down to leaf level */
@@ -363,11 +365,10 @@
 				return -ENOMEM;
 			}
 			path[level].buffer = buffer;
-			path[level].next = buffer->data;
-			trace_off(printf("push to level %i, %i nodes\n", level, path_node(path, level)->count););
+			path[level].next = ((struct bnode *)buffer->data)->entries;
+			trace_off(printf("push to level %i, block %Lx, %i nodes\n", level, buffer->index, path_node(path, level)->count););
 		};
 		//dirty_buffer_count_check(sb);
-
 		/* go to next leaf */
 		if (!(leafbuf = bread(sb->devmap, path[level].next++->block))) {
 			release_path(path, level);
@@ -388,7 +389,7 @@
 
 int insert_node(struct btree *btree, u64 childkey, block_t childblock, struct path path[])
 {
-	trace(printf("insert node 0x%Lx key 0x%Lx into node 0x%Lx\n", (L)childblock, (L)childkey, (L)btree->root.block);)
+	trace("insert node 0x%Lx key 0x%Lx into node 0x%Lx", (L)childblock, (L)childkey, (L)btree->root.block);
 	int levels = btree->root.depth;
 	while (levels--) {
 		struct index_entry *next = path[levels].next;
@@ -426,7 +427,7 @@
 		childblock = newbuf->index;
 		brelse(newbuf);
 	}
-	trace(printf("add tree level\n");)
+	trace("add tree level");
 	struct buffer *newbuf = new_node(btree);
 	if (!newbuf)
 		goto eek;
@@ -446,15 +447,15 @@
 	return -ENOMEM;
 }
 
-void *tree_expand(struct btree *btree, tuxkey_t key, unsigned more, struct path path[])
+void *tree_expand(struct btree *btree, tuxkey_t key, unsigned newsize, struct path path[])
 {
 	struct buffer *leafbuf = path[btree->root.depth].buffer;
 	struct btree_ops *ops = btree->ops;
 	set_buffer_dirty(leafbuf);
-	void *space = (ops->leaf_expand)(btree, key, leafbuf->data, more);
+	void *space = (ops->leaf_resize)(btree, key, leafbuf->data, newsize);
 	if (space)
 		return space;
-	trace(warn("split leaf");)
+	trace("split leaf");
 	struct buffer *newbuf = new_leaf(btree);
 	if (!newbuf) {
 		/* the rule: release path at point of error */
@@ -463,14 +464,14 @@
 	}
 	u64 newkey = (ops->leaf_split)(btree, key, leafbuf->data, newbuf->data);
 	block_t childblock = newbuf->index;
-	trace_off(warn("use upper? %Li %Li", key, newkey);)
+	trace_off("use upper? %Li %Li", key, newkey);
 	if (key >= newkey) {
 		struct buffer *swap = leafbuf;
 		leafbuf = path[btree->root.depth].buffer = newbuf;
 		newbuf = swap;
 	}
 	brelse_dirty(newbuf);
-	space = (ops->leaf_expand)(btree, key, leafbuf->data, more);
+	space = (ops->leaf_resize)(btree, key, leafbuf->data, newsize);
 	assert(space);
 	int err = insert_node(btree, newkey, childblock, path);
 	if (err) {
@@ -485,6 +486,8 @@
 	struct btree btree = { .sb = sb, .ops = ops };
 	struct buffer *rootbuf = new_node(&btree);
 	struct buffer *leafbuf = new_leaf(&btree);
+	if (!rootbuf || !leafbuf)
+		goto eek;
 	struct bnode *root = rootbuf->data;
 	root->entries[0].block = leafbuf->index;
 	root->count = 1;
@@ -494,6 +497,17 @@
 	brelse_dirty(rootbuf);
 	brelse_dirty(leafbuf);
 	return btree;
+eek:
+	if (rootbuf)
+		brelse(rootbuf);
+	if (leafbuf)
+		brelse(leafbuf);
+	return (struct btree){ };
+}
+
+void free_btree(struct btree *btree)
+{
+	// write me
 }
 
 #ifndef main
@@ -550,17 +564,31 @@
 	return at < leaf->count ? to_uleaf(into)->entries[0].key : key;
 }
 
-void *uleaf_expand(BTREE, tuxkey_t key, vleaf *data, unsigned more)
-{
-	assert(uleaf_sniff(btree, data));
-	struct uleaf *leaf = data;
-	if (uleaf_free(btree, leaf) < more)
-		return NULL;
+unsigned uleaf_seek(BTREE, tuxkey_t key, struct uleaf *leaf)
+{
 	unsigned at = 0;
 	while (at < leaf->count && leaf->entries[at].key < key)
 		at++;
-	printf("expand leaf at 0x%x by %i\n", at, more);
-	vecmove(leaf->entries + at + more, leaf->entries + at, leaf->count++ - at);
+	return at;
+}
+
+int uleaf_chop(BTREE, tuxkey_t key, vleaf *vleaf)
+{
+	struct uleaf *leaf = vleaf;
+	unsigned at = uleaf_seek(btree, key, leaf);
+	leaf->count = at;
+	return 0;
+}
+
+void *uleaf_resize(BTREE, tuxkey_t key, vleaf *data, unsigned one)
+{
+	assert(uleaf_sniff(btree, data));
+	struct uleaf *leaf = data;
+	if (uleaf_free(btree, leaf) < one)
+		return NULL;
+	unsigned at = uleaf_seek(btree, key, leaf);
+	printf("expand leaf at 0x%x by %i\n", at, one);
+	vecmove(leaf->entries + at + one, leaf->entries + at, leaf->count++ - at);
 	return leaf->entries + at;
 }
 
@@ -572,27 +600,25 @@
 	.leaf_sniff = uleaf_sniff,
 	.leaf_init = uleaf_init,
 	.leaf_split = uleaf_split,
-	.leaf_expand = uleaf_expand,
+	.leaf_resize = uleaf_resize,
 	.leaf_dump = uleaf_dump,
 	.leaf_need = uleaf_need,
 	.leaf_free = uleaf_free,
 	.leaf_merge = uleaf_merge,
+	.leaf_chop = uleaf_chop,
 	.balloc = balloc,
 };
 
 block_t balloc(SB)
 {
-<<<<<<< HEAD
-=======
 	printf("-> %Lx\n", (L)sb->nextalloc);
->>>>>>> 51b17f64
 	return sb->nextalloc++;
 }
 
 int uleaf_insert(BTREE, struct uleaf *leaf, unsigned key, unsigned val)
 {
 	printf("insert 0x%x -> 0x%x\n", key, val);
-	struct entry *entry = uleaf_expand(btree, key, leaf, 1);
+	struct entry *entry = uleaf_resize(btree, key, leaf, 1);
 	if (!entry)
 		return 1; // need to expand
 	assert(entry);
@@ -629,6 +655,9 @@
 		release_path(path, btree.root.depth + 1);
 	}
 	show_tree_range(&btree, 0, -1);
+	show_buffers(sb->devmap);
+	tree_chop(&btree, &(struct delete_info){ .key = 0x10 }, -1);
+	show_tree_range(&btree, 0, -1);
 	return 0;
 }
 #endif